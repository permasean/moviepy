"""Experimental module for subtitles support."""

import re

import numpy as np

from moviepy.decorators import convert_path_to_string
from moviepy.tools import convert_to_seconds
from moviepy.video.VideoClip import TextClip, VideoClip
from moviepy.video.compositing.CompositeVideoClip import CompositeVideoClip


class SubtitlesClip(VideoClip):
    """A Clip that serves as "subtitle track" in videos.

    One particularity of this class is that the images of the
    subtitle texts are not generated beforehand, but only if
    needed.

    Parameters
    ----------

    subtitles
      Either the name of a file as a string or path-like object, or a list

    encoding
      Optional, specifies srt file encoding.
      Any standard Python encoding is allowed (listed at
      https://docs.python.org/3.8/library/codecs.html#standard-encodings)

    Examples
    --------

    >>> from moviepy.video.tools.subtitles import SubtitlesClip
    >>> from moviepy.video.io.VideoFileClip import VideoFileClip
    >>> generator = lambda text: TextClip(text, font='Georgia-Regular',
    ...                                   font_size=24, color='white')
    >>> sub = SubtitlesClip("subtitles.srt", generator)
    >>> sub = SubtitlesClip("subtitles.srt", generator, encoding='utf-8')
    >>> myvideo = VideoFileClip("myvideo.avi")
    >>> final = CompositeVideoClip([clip, subtitles])
    >>> final.write_videofile("final.mp4", fps=myvideo.fps)

    """

<<<<<<< HEAD
    def __init__(self, subtitles, make_textclip=None, encoding=None, ssrt=False):

=======
    def __init__(self, subtitles, make_textclip=None, encoding=None):
>>>>>>> bc8d1a83
        VideoClip.__init__(self, has_constant_size=False)

        # text: word-by-word styling []
        self.sub_styles = {}

        if not isinstance(subtitles, list):
            # `subtitles` is a string or path-like object
            if ssrt:
                [subtitles, sub_styles] = ssrt_to_subtitles(subtitles, encoding=encoding)
                self.sub_styles = sub_styles
            else:
                subtitles = file_to_subtitles(subtitles, encoding=encoding)

        # subtitles = [(map(convert_to_seconds, times), text)
        #              for times, text in subtitles]
        self.subtitles = subtitles
        self.textclips = dict()

        if make_textclip is None:
<<<<<<< HEAD
            if ssrt:
                def make_textclip(sub_style):
                    if isinstance(sub_style, str):
                        return TextClip(
                            sub_style,
                            font="Georgia-Bold",
                            fontsize=24,
                            color="white",
                            stroke_color="black",
                            stroke_width=0.5,
                            # bg_color
                            # kerning
                        ) 
                    
                    text_clips = []
                    current_x_offset = 0
                    for i, word in enumerate(sub_style):
                        if "stroke_color" in word:
                            stroke_color = word["stroke_color"]
                        else:
                            stroke_color = None
                        
                        if "stroke_width" in word:
                            stroke_width = word["stroke_width"]
                        else:
                            stroke_width = 1

                        if "bg_color" in word:
                            bg_color = word["bg_color"]
                        else:
                            bg_color = "transparent"
                            
                        text_clip = TextClip(
                            word["text"],
                            font=word["font"],
                            fontsize=word["size"],
                            color=word["color"],
                            stroke_color=stroke_color,
                            stroke_width=stroke_width,
                            bg_color=bg_color,
                        )

                        # text_clip.set_position((0, 0))

                        if i == 0:
                            text_clips.append(text_clip.set_position((0, "top")))
                        else:
                            current_x_offset += text_clips[i-1].w
                            text_clips.append(text_clip.set_position((current_x_offset, "top")))

                        if i == len(sub_style)-1:
                            current_x_offset += text_clip.w

                    return CompositeVideoClip(text_clips, size=(current_x_offset, text_clips[0].h))
            else:
                def make_textclip(txt):
                    return TextClip(
                        txt,
                        font="Georgia-Bold",
                        fontsize=24,
                        color="white",
                        stroke_color="black",
                        stroke_width=0.5,
                    )
=======

            def make_textclip(txt):
                return TextClip(
                    txt,
                    font="Georgia-Bold",
                    font_size=24,
                    color="white",
                    stroke_color="black",
                    stroke_width=0.5,
                )
>>>>>>> bc8d1a83

        self.make_textclip = make_textclip
        self.start = 0
        self.duration = max([tb for ((ta, tb), txt) in self.subtitles])
        self.end = self.duration

        def add_textclip_if_none(t):
            """Will generate a textclip if it hasn't been generated asked
            to generate it yet. If there is no subtitle to show at t, return
            false.
            """
            sub = [
                ((text_start, text_end), text)
                for ((text_start, text_end), text) in self.textclips.keys()
                if (text_start <= t < text_end)
            ]
            if not sub:
                sub = [
                    ((text_start, text_end), text)
                    for ((text_start, text_end), text) in self.subtitles
                    if (text_start <= t < text_end)
                ]
                if not sub:
                    return False
            sub = sub[0]
            if sub not in self.textclips.keys():
                if ssrt:
                    if sub in sub_styles:
                        sub_style = sub_styles[sub]
                        self.textclips[sub] = self.make_textclip(sub_style)
                    else:
                        raise Exception("Unexpected behavior exception: key does not exist in sub_styles")
                else:
                    self.textclips[sub] = self.make_textclip(sub[1])

            return sub

        def make_frame(t):
            sub = add_textclip_if_none(t)
            return self.textclips[sub].get_frame(t) if sub else np.array([[[0, 0, 0]]])

        def make_mask_frame(t):
            sub = add_textclip_if_none(t)
            return self.textclips[sub].mask.get_frame(t) if sub else np.array([[0]])

        self.make_frame = make_frame
        hasmask = bool(self.make_textclip("T").mask)
        self.mask = VideoClip(make_mask_frame, is_mask=True) if hasmask else None

    def in_subclip(self, start_time=None, end_time=None):
        """Returns a sequence of [(t1,t2), text] covering all the given subclip
        from start_time to end_time. The first and last times will be cropped so as
        to be exactly start_time and end_time if possible.
        """

        def is_in_subclip(t1, t2):
            try:
                return (start_time <= t1 < end_time) or (start_time < t2 <= end_time)
            except Exception:
                return False

        def try_cropping(t1, t2):
            try:
                return max(t1, start_time), min(t2, end_time)
            except Exception:
                return t1, t2

        return [
            (try_cropping(t1, t2), txt)
            for ((t1, t2), txt) in self.subtitles
            if is_in_subclip(t1, t2)
        ]

    def __iter__(self):
        return iter(self.subtitles)

    def __getitem__(self, k):
        return self.subtitles[k]

    def __str__(self):
        def to_srt(sub_element):
            (start_time, end_time), text = sub_element
            formatted_start_time = convert_to_seconds(start_time)
            formatted_end_time = convert_to_seconds(end_time)
            return "%s - %s\n%s" % (formatted_start_time, formatted_end_time, text)

        return "\n\n".join(to_srt(sub) for sub in self.subtitles)

    def match_expr(self, expr):
        """Matches a regular expression against the subtitles of the clip."""
        return SubtitlesClip(
            [sub for sub in self.subtitles if re.findall(expr, sub[1]) != []]
        )

    def write_srt(self, filename):
        """Writes an ``.srt`` file with the content of the clip."""
        with open(filename, "w+") as file:
            file.write(str(self))


@convert_path_to_string("filename")
def file_to_subtitles(filename, encoding=None):
    """Converts a srt file into subtitles.

    The returned list is of the form ``[((start_time,end_time),'some text'),...]``
    and can be fed to SubtitlesClip.

    Only works for '.srt' format for the moment.
    """
    times_texts = []
    current_times = None
    current_text = ""
<<<<<<< HEAD

    with open(filename, "r", encoding=encoding) as f:
        for line in f:
=======
    with open(filename, "r", encoding=encoding) as file:
        for line in file:
>>>>>>> bc8d1a83
            times = re.findall("([0-9]*:[0-9]*:[0-9]*,[0-9]*)", line)
            if times:
                current_times = [convert_to_seconds(t) for t in times]
            elif line.strip() == "":
                times_texts.append((current_times, current_text.strip("\n")))
                current_times, current_text = None, ""
            elif current_times:
                current_text += line

    return times_texts

@convert_path_to_string("filename")
def ssrt_to_subtitles(filename, encoding=None):
    """Converts a sSRT (styledSRT) file into subtitles.

    The returned list is of the form ``[((ta,tb),'some text'),...]``
    and a mapping of text : word-by-word styling
    and can be fed to SubtitlesClip.

    Only works for '.json' format for the moment.
    """
    import json

    with open(filename, "r", encoding=encoding) as f:
        data = json.load(f)
    
    subtitles = []
    ss = {}

    for line in data:
        start_ts = line["startTimestamp"]/1000
        end_ts = line["endTimestamp"]/1000
    
        line_text = ""
        for j, word in enumerate(line["words"]):
            if j < len(line["words"]):
                line_text += word["text"] + " "
        
        sub = ((start_ts, end_ts), line_text)
        subtitles.append(sub)

        for j, word in enumerate(line["words"]):
            if j < len(line["words"]):
                word["text"] += " "

            if sub not in ss:
                ss[sub] = [word]
            elif sub in ss:
                sub_ws = ss[sub]
                sub_ws.append(word)
                ss[sub] = sub_ws

    return [subtitles, ss]<|MERGE_RESOLUTION|>--- conflicted
+++ resolved
@@ -42,13 +42,7 @@
     >>> final.write_videofile("final.mp4", fps=myvideo.fps)
 
     """
-
-<<<<<<< HEAD
     def __init__(self, subtitles, make_textclip=None, encoding=None, ssrt=False):
-
-=======
-    def __init__(self, subtitles, make_textclip=None, encoding=None):
->>>>>>> bc8d1a83
         VideoClip.__init__(self, has_constant_size=False)
 
         # text: word-by-word styling []
@@ -68,7 +62,6 @@
         self.textclips = dict()
 
         if make_textclip is None:
-<<<<<<< HEAD
             if ssrt:
                 def make_textclip(sub_style):
                     if isinstance(sub_style, str):
@@ -133,18 +126,6 @@
                         stroke_color="black",
                         stroke_width=0.5,
                     )
-=======
-
-            def make_textclip(txt):
-                return TextClip(
-                    txt,
-                    font="Georgia-Bold",
-                    font_size=24,
-                    color="white",
-                    stroke_color="black",
-                    stroke_width=0.5,
-                )
->>>>>>> bc8d1a83
 
         self.make_textclip = make_textclip
         self.start = 0
@@ -257,14 +238,9 @@
     times_texts = []
     current_times = None
     current_text = ""
-<<<<<<< HEAD
 
     with open(filename, "r", encoding=encoding) as f:
         for line in f:
-=======
-    with open(filename, "r", encoding=encoding) as file:
-        for line in file:
->>>>>>> bc8d1a83
             times = re.findall("([0-9]*:[0-9]*:[0-9]*,[0-9]*)", line)
             if times:
                 current_times = [convert_to_seconds(t) for t in times]
